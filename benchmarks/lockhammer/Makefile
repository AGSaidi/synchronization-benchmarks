--- conflicted
+++ resolved
@@ -18,11 +18,8 @@
 	lh_queued_spinlock \
 	lh_empty \
 	lh_jvm_objectmonitor \
-<<<<<<< HEAD
-        lh_osq_lock
-=======
-	lh_tbb_spin_rw_mutex
->>>>>>> 2afbe0c3
+	lh_tbb_spin_rw_mutex \
+  lh_osq_lock
 
 ifeq ($(TARGET_ARCH),aarch64)
 	TEST_TARGETS+=lh_hybrid_spinlock \
